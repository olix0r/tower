//! Exercises load balancers with mocked services.

use env_logger;
use futures::{future, stream, Async, Future, Poll, Stream};
use hdrsample::Histogram;
use rand::{self, Rng};
use std::time::{Duration, Instant};
use tokio::{runtime, timer};
use tower::{
    discover::{Change, Discover},
    limit::concurrency::ConcurrencyLimit,
    Service, ServiceExt,
};
use tower_balance as lb;
use tower_load as load;

const REQUESTS: usize = 50_000;
const CONCURRENCY: usize = 500;
const DEFAULT_RTT: Duration = Duration::from_millis(30);
static ENDPOINT_CAPACITY: usize = CONCURRENCY;
static MAX_ENDPOINT_LATENCIES: [Duration; 10] = [
    Duration::from_millis(1),
    Duration::from_millis(5),
    Duration::from_millis(10),
    Duration::from_millis(10),
    Duration::from_millis(10),
    Duration::from_millis(100),
    Duration::from_millis(100),
    Duration::from_millis(100),
    Duration::from_millis(500),
    Duration::from_millis(1000),
];

struct Summary {
    latencies: Histogram<u64>,
    start: Instant,
    count_by_instance: [usize; 10],
}

fn main() {
    env_logger::init();

    println!("REQUESTS={}", REQUESTS);
    println!("CONCURRENCY={}", CONCURRENCY);
    println!("ENDPOINT_CAPACITY={}", ENDPOINT_CAPACITY);
    print!("MAX_ENDPOINT_LATENCIES=[");
    for max in &MAX_ENDPOINT_LATENCIES {
        let l = max.as_secs() * 1_000 + u64::from(max.subsec_nanos() / 1_000 / 1_000);
        print!("{}ms, ", l);
    }
    println!("]");

    let mut rt = runtime::Runtime::new().unwrap();

    let fut = future::lazy(move || {
        let decay = Duration::from_secs(10);
        let d = gen_disco();
<<<<<<< HEAD
        let pe = lb::P2CBalance::new(load::WithPeakEwma::new(
=======
        let pe = lb::Balance::p2c(load::PeakEwmaDiscover::new(
>>>>>>> a496fbf7
            d,
            DEFAULT_RTT,
            decay,
            load::NoInstrument,
        ));
        run("P2C+PeakEWMA...", pe)
    });

    let fut = fut.then(move |_| {
        let d = gen_disco();
<<<<<<< HEAD
        let ll = lb::P2CBalance::new(load::WithPendingRequests::new(
            d,
            load::NoInstrument,
        ));
        run("P2C+LeastLoaded...", ll)
=======
        let ll = lb::Balance::p2c(load::PendingRequestsDiscover::new(d, load::NoInstrument));
        run("P2C+LeastLoaded", ll)
    });

    let fut = fut.and_then(move |_| {
        let rr = lb::Balance::round_robin(gen_disco());
        run("RoundRobin", rr)
>>>>>>> a496fbf7
    });

    rt.spawn(fut);
    rt.shutdown_on_idle().wait().unwrap();
}

type Error = Box<dyn std::error::Error + Send + Sync>;

type Key = usize;
<<<<<<< HEAD
=======

>>>>>>> a496fbf7
struct Disco<S>(Vec<(Key, S)>);

impl<S> Discover for Disco<S>
where
    S: Service<Req, Response = Rsp, Error = Error>,
{
    type Key = Key;
    type Service = S;
    type Error = Error;
    fn poll(&mut self) -> Poll<Change<Self::Key, Self::Service>, Self::Error> {
        match self.0.pop() {
            Some((k, service)) => Ok(Change::Insert(k, service).into()),
            None => Ok(Async::NotReady),
        }
    }
}

fn gen_disco() -> impl Discover<
    Key = Key,
    Error = Error,
    Service = ConcurrencyLimit<
        impl Service<Req, Response = Rsp, Error = Error, Future = impl Send> + Send,
    >,
> + Send {
    Disco(
        MAX_ENDPOINT_LATENCIES
            .iter()
            .enumerate()
            .map(|(instance, latency)| {
                let svc = tower::service_fn(move |_| {
                    let start = Instant::now();

                    let maxms = u64::from(latency.subsec_nanos() / 1_000 / 1_000)
                        .saturating_add(latency.as_secs().saturating_mul(1_000));
                    let latency = Duration::from_millis(rand::thread_rng().gen_range(0, maxms));

                    timer::Delay::new(start + latency)
                        .map_err(Into::into)
                        .map(move |_| {
                            let latency = start.elapsed();
                            Rsp { latency, instance }
                        })
                });

                (instance, ConcurrencyLimit::new(svc, ENDPOINT_CAPACITY))
            })
            .collect(),
    )
}

fn run<D>(name: &'static str, lb: lb::P2CBalance<D>) -> impl Future<Item = (), Error = ()>
where
    D: Discover + Send + 'static,
    D::Error: Into<Error>,
    D::Key: Send,
    D::Service: Service<Req, Response = Rsp, Error = Error> + load::Load + Send,
    <D::Service as Service<Req>>::Future: Send,
    <D::Service as load::Load>::Metric: std::fmt::Debug,
{
    println!("{}", name);

    let requests = stream::repeat::<_, Error>(Req).take(REQUESTS as u64);
    fn check<S: Service<Req>>(_: &S) {}
    check(&lb);
    let service = ConcurrencyLimit::new(lb, CONCURRENCY);
    let responses = service.call_all(requests).unordered();

    compute_histo(responses).map(|s| s.report()).map_err(|_| {})
}

fn compute_histo<S>(times: S) -> impl Future<Item = Summary, Error = Error> + 'static
where
    S: Stream<Item = Rsp, Error = Error> + 'static,
{
    times.fold(Summary::new(), |mut summary, rsp| {
        summary.count(rsp);
        Ok(summary) as Result<_, Error>
    })
}

impl Summary {
    fn new() -> Self {
        Self {
            // The max delay is 2000ms. At 3 significant figures.
            latencies: Histogram::<u64>::new_with_max(3_000, 3).unwrap(),
            start: Instant::now(),
            count_by_instance: [0; 10],
        }
    }

    fn count(&mut self, rsp: Rsp) {
        let ms = rsp.latency.as_secs() * 1_000;
        let ms = ms + u64::from(rsp.latency.subsec_nanos()) / 1_000 / 1_000;
        self.latencies += ms;
        self.count_by_instance[rsp.instance] += 1;
    }

    fn report(&self) {
        let mut total = 0;
        for c in &self.count_by_instance {
            total += c;
        }
        for (i, c) in self.count_by_instance.into_iter().enumerate() {
            let p = *c as f64 / total as f64 * 100.0;
            println!("  [{:02}] {:>5.01}%", i, p);
        }

        println!("  wall {:4}s", self.start.elapsed().as_secs());

        if self.latencies.len() < 2 {
            return;
        }
        println!("  p50  {:4}ms", self.latencies.value_at_quantile(0.5));

        if self.latencies.len() < 10 {
            return;
        }
        println!("  p90  {:4}ms", self.latencies.value_at_quantile(0.9));

        if self.latencies.len() < 50 {
            return;
        }
        println!("  p95  {:4}ms", self.latencies.value_at_quantile(0.95));

        if self.latencies.len() < 100 {
            return;
        }
        println!("  p99  {:4}ms", self.latencies.value_at_quantile(0.99));

        if self.latencies.len() < 1000 {
            return;
        }
        println!("  p999 {:4}ms", self.latencies.value_at_quantile(0.999));
    }
}

#[derive(Debug, Clone)]
struct Req;

#[derive(Debug)]
struct Rsp {
    latency: Duration,
    instance: usize,
}<|MERGE_RESOLUTION|>--- conflicted
+++ resolved
@@ -55,11 +55,7 @@
     let fut = future::lazy(move || {
         let decay = Duration::from_secs(10);
         let d = gen_disco();
-<<<<<<< HEAD
-        let pe = lb::P2CBalance::new(load::WithPeakEwma::new(
-=======
-        let pe = lb::Balance::p2c(load::PeakEwmaDiscover::new(
->>>>>>> a496fbf7
+        let pe = lb::P2CBalance::new(load::PeakEwmaDiscover::new(
             d,
             DEFAULT_RTT,
             decay,
@@ -70,23 +66,10 @@
 
     let fut = fut.then(move |_| {
         let d = gen_disco();
-<<<<<<< HEAD
-        let ll = lb::P2CBalance::new(load::WithPendingRequests::new(
-            d,
-            load::NoInstrument,
-        ));
-        run("P2C+LeastLoaded...", ll)
-=======
-        let ll = lb::Balance::p2c(load::PendingRequestsDiscover::new(d, load::NoInstrument));
+        let ll = lb::P2CBalance::new(load::PendingRequestsDiscover::new(d, load::NoInstrument));
         run("P2C+LeastLoaded", ll)
     });
 
-    let fut = fut.and_then(move |_| {
-        let rr = lb::Balance::round_robin(gen_disco());
-        run("RoundRobin", rr)
->>>>>>> a496fbf7
-    });
-
     rt.spawn(fut);
     rt.shutdown_on_idle().wait().unwrap();
 }
@@ -94,10 +77,7 @@
 type Error = Box<dyn std::error::Error + Send + Sync>;
 
 type Key = usize;
-<<<<<<< HEAD
-=======
-
->>>>>>> a496fbf7
+
 struct Disco<S>(Vec<(Key, S)>);
 
 impl<S> Discover for Disco<S>
