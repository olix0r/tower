[package]
name = "tower-balance"
# When releasing to crates.io:
# - Remove path dependencies
# - Update html_root_url.
# - Update doc url
#   - Cargo.toml
#   - README.md
# - Update CHANGELOG.md.
# - Create "v0.1.x" git tag.
version = "0.1.0"
authors = ["Tower Maintainers <team@tower-rs.com>"]
license = "MIT"
readme = "README.md"
repository = "https://github.com/tower-rs/tower"
homepage = "https://github.com/tower-rs/tower"
documentation = "https://docs.rs/tower-balance/0.1.0"
description = """
Balance load across a set of uniform services.
"""
categories = ["asynchronous", "network-programming"]
edition = "2018"
publish = false

[features]
log = ["tracing/log"]
default = ["log"]

[dependencies]
futures = "0.1.26"
<<<<<<< HEAD
log = "0.4.1"
=======
indexmap = "1.0.2"
tracing = "0.1"
>>>>>>> 40fbb85c
rand = "0.6.5"
tokio-sync = "0.1.3"
tokio-timer = "0.2.4"
tower-discover = "0.1.0"
tower-layer = "0.1.0"
tower-load = { version = "0.1.0", path = "../tower-load" }
tower-ready-cache = { version = "0.1.0", path = "../tower-ready-cache" }
tower-service = "0.2.0"
tower-util = "0.1.0"
slab = "0.4"

[dev-dependencies]
tracing-fmt = { git = "https://github.com/tokio-rs/tracing.git" }
hdrhistogram = "6.0"
quickcheck = { version = "0.6", default-features = false }
tokio = "0.1.7"
tokio-executor = "0.1.2"
tower = { version = "*", path = "../tower" }
tower-buffer = { version = "*", path = "../tower-buffer" }
tower-limit = { version = "*", path = "../tower-limit" }
tower-test = { version = "*", path = "../tower-test" }<|MERGE_RESOLUTION|>--- conflicted
+++ resolved
@@ -28,12 +28,7 @@
 
 [dependencies]
 futures = "0.1.26"
-<<<<<<< HEAD
-log = "0.4.1"
-=======
 indexmap = "1.0.2"
-tracing = "0.1"
->>>>>>> 40fbb85c
 rand = "0.6.5"
 tokio-sync = "0.1.3"
 tokio-timer = "0.2.4"
@@ -43,6 +38,7 @@
 tower-ready-cache = { version = "0.1.0", path = "../tower-ready-cache" }
 tower-service = "0.2.0"
 tower-util = "0.1.0"
+tracing = "0.1.0"
 slab = "0.4"
 
 [dev-dependencies]
